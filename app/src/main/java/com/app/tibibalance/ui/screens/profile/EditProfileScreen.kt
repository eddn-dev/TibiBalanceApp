--- conflicted
+++ resolved
@@ -32,41 +32,25 @@
 import androidx.compose.foundation.background
 import androidx.compose.foundation.clickable
 import androidx.compose.foundation.layout.*
-import androidx.compose.foundation.lazy.LazyColumn
-import androidx.compose.foundation.shape.CircleShape
+import androidx.compose.foundation.rememberScrollState
 import androidx.compose.foundation.shape.RoundedCornerShape
+import androidx.compose.foundation.verticalScroll
 import androidx.compose.material.icons.Icons
 import androidx.compose.material.icons.filled.CalendarToday
-import androidx.compose.material.icons.filled.Lock
 import androidx.compose.material3.*
 import androidx.compose.runtime.*
 import androidx.compose.ui.Alignment
 import androidx.compose.ui.Modifier
-import androidx.compose.ui.draw.clip
 import androidx.compose.ui.graphics.Brush
 import androidx.compose.ui.graphics.Color
-import androidx.compose.ui.layout.ContentScale
 import androidx.compose.ui.platform.LocalContext
+import androidx.compose.ui.tooling.preview.Preview
 import androidx.compose.ui.unit.dp
-import androidx.navigation.NavHostController
-import coil.compose.AsyncImage
-import coil.request.ImageRequest
 import com.app.tibibalance.R
-import com.app.tibibalance.ui.components.Header
+import com.app.tibibalance.ui.components.*
 import com.app.tibibalance.ui.components.buttons.SecondaryButton
 import com.app.tibibalance.ui.components.inputs.InputText
 import com.app.tibibalance.ui.components.texts.Subtitle
-<<<<<<< HEAD
-import com.google.firebase.auth.ktx.auth
-import com.google.firebase.firestore.ktx.firestore
-import com.google.firebase.ktx.Firebase             // ← IMPORT CORRECTO
-import kotlinx.coroutines.tasks.await
-import androidx.compose.runtime.LaunchedEffect
-
-// ——————————————————————————————————————————
-// 1) La UI pura, sin lógica, recibe todos los datos y callbacks
-// ——————————————————————————————————————————
-=======
 
 /**
  * @brief Composable que define la interfaz de usuario para la pantalla de edición del perfil.
@@ -82,54 +66,12 @@
  * @param onCancel Lambda que se invoca cuando el usuario pulsa el botón "Cancelar".
  * Debería descartar los cambios y/o navegar hacia atrás. Por defecto, lambda vacía.
  */
->>>>>>> 37a111cb
 @Composable
-fun EditProfileContent(
-    photoUrl: String?,
-    username: String,
-    onUsernameChange: (String) -> Unit,
-    email: String,
-    onEmailChange: (String) -> Unit,
-    birthDate: String,
-    onBirthDateClick: () -> Unit,
-    passwordHidden: Boolean,
-    onPasswordClick: () -> Unit,
-    onChangePhotoClick: () -> Unit,
-    onSaveClick: () -> Unit,
-    onCancelClick: () -> Unit,
-    modifier: Modifier = Modifier
+fun EditProfileScreen(
+    onChangePhoto: () -> Unit = {},
+    onSave: () -> Unit = {},
+    onCancel: () -> Unit = {}
 ) {
-<<<<<<< HEAD
-    val context = LocalContext.current
-
-    LazyColumn(
-        modifier = modifier
-            .fillMaxSize()
-            .background(Brush.verticalGradient(listOf(Color(0xFFC3E2FA), Color.White)))
-    ) {
-        item {
-            Header("Editar información personal")
-
-            Column(
-                Modifier
-                    .fillMaxWidth()
-                    .padding(20.dp),
-                horizontalAlignment = Alignment.CenterHorizontally
-            ) {
-                AsyncImage(
-                    model = ImageRequest.Builder(context)
-                        .data(photoUrl ?: R.drawable.imagenprueba)
-                        .build(),
-                    contentDescription = "Foto de perfil",
-                    contentScale = ContentScale.Crop,
-                    modifier = Modifier
-                        .size(120.dp)
-                        .clip(CircleShape)
-                        .background(MaterialTheme.colorScheme.surface)
-                        .clickable { onChangePhotoClick() }
-                )
-                Spacer(Modifier.height(10.dp))
-=======
     // Estado local para la fecha de nacimiento, inicializada con un valor de ejemplo.
     var date by remember { mutableStateOf("01/05/2025") }
     val context = LocalContext.current // Contexto para el DatePickerDialog.
@@ -246,64 +188,9 @@
                 ),
                 shape = RoundedCornerShape(12.dp) // Bordes redondeados.
             )
->>>>>>> 37a111cb
-
-                SecondaryButton(
-                    text = "CAMBIAR FOTO",
-                    onClick = onChangePhotoClick,
-                    modifier = Modifier
-                        .width(170.dp)
-                        .height(38.dp)
-                )
-                Spacer(Modifier.height(10.dp))
-
-<<<<<<< HEAD
-                Subtitle("Nombre de usuario", Modifier.align(Alignment.Start))
-                InputText(
-                    value = username,
-                    onValueChange = onUsernameChange,
-                    modifier = Modifier.fillMaxWidth()
-                )
-                Spacer(Modifier.height(10.dp))
-
-                Subtitle("Correo electrónico", Modifier.align(Alignment.Start))
-                InputText(
-                    value = email,
-                    onValueChange = onEmailChange,
-                    modifier = Modifier.fillMaxWidth()
-                )
-                Spacer(Modifier.height(10.dp))
-
-                Subtitle("Fecha de nacimiento", Modifier.align(Alignment.Start))
-                Spacer(Modifier.height(10.dp))
-                OutlinedTextField(
-                    value = birthDate,
-                    onValueChange = { },
-                    readOnly = true,
-                    modifier = Modifier.fillMaxWidth(),
-                    trailingIcon = {
-                        IconButton(onClick = onBirthDateClick) {
-                            Icon(Icons.Default.CalendarToday, contentDescription = null)
-                        }
-                    },
-                    singleLine = true,
-                    colors = OutlinedTextFieldDefaults.colors(
-                        focusedContainerColor   = MaterialTheme.colorScheme.surface,
-                        unfocusedContainerColor = MaterialTheme.colorScheme.surface,
-                        focusedBorderColor      = MaterialTheme.colorScheme.primary,
-                        unfocusedBorderColor    = MaterialTheme.colorScheme.outline
-                    ),
-                    shape = RoundedCornerShape(12.dp)
-                )
-                Spacer(Modifier.height(10.dp))
-
-                Subtitle("Contraseña", Modifier.align(Alignment.Start))
-                Spacer(Modifier.height(10.dp))
-                OutlinedTextField(
-                    value = if (passwordHidden) "••••••••" else "",
-                    onValueChange = { },
-                    readOnly = true,
-=======
+
+            Spacer(Modifier.height(5.dp))
+
             // Campo para la contraseña.
             Subtitle(text = "Contraseña:")
             InputText( // Debería ser InputPassword para ocultar el texto.
@@ -325,100 +212,15 @@
                 SecondaryButton(
                     text = "Cancelar",
                     onClick = onCancel, // Invoca callback de cancelación.
->>>>>>> 37a111cb
                     modifier = Modifier
-                        .fillMaxWidth()
-                        .clickable { onPasswordClick() },
-                    trailingIcon = {
-                        Icon(Icons.Default.Lock, contentDescription = null)
-                    },
-                    singleLine = true,
-                    colors = OutlinedTextFieldDefaults.colors(
-                        focusedContainerColor   = MaterialTheme.colorScheme.surface,
-                        unfocusedContainerColor = MaterialTheme.colorScheme.surface,
-                        focusedBorderColor      = MaterialTheme.colorScheme.primary,
-                        unfocusedBorderColor    = MaterialTheme.colorScheme.outline
-                    ),
-                    shape = RoundedCornerShape(12.dp)
+                        .width(150.dp)
+                        .height(40.dp)
                 )
-                Spacer(Modifier.height(20.dp))
-
-                Row(
-                    Modifier.fillMaxWidth(),
-                    horizontalArrangement = Arrangement.spacedBy(16.dp)
-                ) {
-                    SecondaryButton(
-                        text = "Guardar",
-                        onClick = onSaveClick,
-                        modifier = Modifier.weight(1f)
-                    )
-                    SecondaryButton(
-                        text = "Cancelar",
-                        onClick = onCancelClick,
-                        modifier = Modifier
-                            .width(150.dp)
-                            .height(40.dp)
-                    )
-                }
             }
         }
     }
 }
 
-<<<<<<< HEAD
-// ——————————————————————————————————————————
-    // 2) El wrapper que el NavGraph llamará: monta estado y datePicker
-// ——————————————————————————————————————————
-@Composable
-fun EditProfileScreen(
-    navController: NavHostController,
-    modifier: Modifier = Modifier
-) {
-    // — Wrapper: lógica de carga de datos y estado —
-    val user = Firebase.auth.currentUser
-    val db   = Firebase.firestore
-    val uid  = user?.uid
-
-    var username by remember { mutableStateOf("") }
-    var email    by remember { mutableStateOf("") }
-    var birth    by remember { mutableStateOf("") }
-    var photoUrl by remember { mutableStateOf(user?.photoUrl?.toString()) }
-
-    LaunchedEffect(uid) {
-        if (uid != null) {
-            try {
-                val snap = db.collection("users")
-                    .document(uid)
-                    .get()
-                    .await()
-                username = snap.getString("userName").orEmpty()
-                email    = snap.getString("email").orEmpty()
-                birth    = snap.getString("birthDate").orEmpty()
-                snap.getString("photoUrl")?.let { photoUrl = it }
-            } catch (_: Exception) {
-                username = user?.email?.substringBefore("@").orEmpty()
-                email    = user?.email.orEmpty()
-            }
-        }
-    }
-
-    // Cuando quieras llamar a tu UI pura, pásale estos estados:
-    EditProfileContent(
-        photoUrl           = photoUrl,
-        username           = username,
-        onUsernameChange   = { username = it },
-        email              = email,
-        onEmailChange      = { /* opcional */ },
-        birthDate          = birth,
-        onBirthDateClick   = { /* despliega DatePicker */ },
-        passwordHidden     = true,
-        onPasswordClick    = { /* … */ },
-        onChangePhotoClick = { /* … */ },
-        onSaveClick        = { /* guarda de nuevo en Firestore */ },
-        onCancelClick      = { navController.popBackStack() },
-        modifier           = modifier
-    )
-=======
 /**
  * @brief Previsualización del [Composable] [EditProfileScreen].
  * @details Muestra la pantalla de edición de perfil con valores de ejemplo.
@@ -430,5 +232,4 @@
     MaterialTheme {
         EditProfileScreen()
     }
->>>>>>> 37a111cb
 }