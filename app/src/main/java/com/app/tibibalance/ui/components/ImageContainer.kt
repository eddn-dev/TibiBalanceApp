--- conflicted
+++ resolved
@@ -34,11 +34,7 @@
             modifier = Modifier.fillMaxSize()
         )
     }
-<<<<<<< HEAD
-}/**
-=======
 }
->>>>>>> 57b9afae
 @Preview
 @Composable
 fun ImageContainerPreview() {
@@ -47,8 +43,4 @@
         contentDescription = "ImagenPrueba",
         modifier = Modifier.size(100.dp)
     )
-<<<<<<< HEAD
-}**/
-=======
-}
->>>>>>> 57b9afae
+}