--- conflicted
+++ resolved
@@ -70,14 +70,8 @@
     /** @brief Pantalla para los ajustes de la aplicación, accesible desde la barra inferior. Ruta: "main/settings". */
     data object Settings     : Screen("main/settings")
 
-<<<<<<< HEAD
-    /* nueva ruta para Editar Perfil */
-    data object EditProfile  : Screen("main/settings/edit_profile")
-
-=======
     // Se podrían añadir más objetos aquí para nuevas pantallas, por ejemplo:
     // data object HabitDetail : Screen("habit_detail/{habitId}") {
     //     fun createRoute(habitId: String) = "habit_detail/$habitId"
     // }
->>>>>>> 37a111cb
 }