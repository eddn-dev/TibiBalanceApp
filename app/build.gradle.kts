--- conflicted
+++ resolved
@@ -55,15 +55,8 @@
 
 dependencies {
 
-<<<<<<< HEAD
     implementation("io.coil-kt:coil-compose:3.0.0-alpha03")
-=======
-    implementation("io.coil-kt:coil-compose:2.3.0")
-    implementation("io.coil-kt:coil-compose:2.4.0")
-    implementation("androidx.hilt:hilt-navigation-compose:<versión>")
 
-
->>>>>>> 5d6dc2f3
 
     /* ──────────────── UI (Compose) ──────────────── */
     implementation(platform(libs.compose.bom))
